--- conflicted
+++ resolved
@@ -35,10 +35,8 @@
     "@types/jest": "24.0.1",
     "@types/lodash": "4.14.120",
     "@types/ws": "6.0.1",
-<<<<<<< HEAD
     "@typescript-eslint/eslint-plugin": "1.3.0",
     "babel-loader": "8.0.4",
-    "eslint": "5.12.1",
     "eslint-config-airbnb-typescript": "1.1.0",
     "eslint-config-prettier": "4.0.0",
     "eslint-formatter-pretty": "2.1.1",
@@ -49,20 +47,18 @@
     "eslint-plugin-promise": "4.0.1",
     "eslint-plugin-react": "7.12.4",
     "eslint-plugin-unicorn": "7.1.0",
-=======
-    "babel-loader": "8.0.4",
->>>>>>> 16caa3db
+    "eslint": "5.12.1",
     "jest": "24.1.0",
     "lodash": "4.17.11",
     "prettier": "1.16.4",
+    "redux-mock-store": "1.5.3",
     "redux": "4.0.1",
-    "redux-mock-store": "1.5.3",
     "rimraf": "2.6.3",
     "ts-jest": "23.10.5",
+    "tslint-config-prettier": "1.18.0",
     "tslint": "5.12.1",
-    "tslint-config-prettier": "1.18.0",
     "typescript": "3.3.3",
-    "webpack": "4.29.3",
-    "webpack-cli": "3.2.3"
+    "webpack-cli": "3.2.3",
+    "webpack": "4.29.3"
   }
 }