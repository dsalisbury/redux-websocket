--- conflicted
+++ resolved
@@ -7,7 +7,9 @@
   WEBSOCKET_SEND,
 } from './actionTypes';
 
-type Serializer = (payload: any) => string | ArrayBuffer | ArrayBufferView | Blob
+type Serializer = (
+  payload: any,
+) => string | ArrayBuffer | ArrayBufferView | Blob;
 
 type ActionType =
   | typeof WEBSOCKET_CLOSED
@@ -26,31 +28,14 @@
   | { type: typeof WEBSOCKET_SEND; payload: any };
 
 type Options = {
-<<<<<<< HEAD
   prefix?: string;
   reconnectInterval?: number;
   reconnectOnClose?: boolean;
   onOpen?: (s: WebSocket) => void;
+  serializer?: Serializer;
 };
 
 // Huh? https://github.com/babel/babel/issues/6065#issuecomment-453901877
 /* eslint-disable no-undef */
-export { Action, ActionType, Options };
-=======
-  prefix?: string
-  reconnectInterval?: number
-  reconnectOnClose?: boolean
-  onOpen?: (s: WebSocket) => void,
-  serializer?: Serializer,
-}
-
-// Huh? https://github.com/babel/babel/issues/6065#issuecomment-453901877
-/* eslint-disable no-undef */
-export {
-  Action,
-  ActionType,
-  Options,
-  Serializer,
-};
->>>>>>> 5f74bfc6
+export { Action, ActionType, Options, Serializer };
 /* eslint-enable no-undef */