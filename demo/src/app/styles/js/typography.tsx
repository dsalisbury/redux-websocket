--- conflicted
+++ resolved
@@ -31,16 +31,15 @@
   font-size: 10px;
 `;
 
-<<<<<<< HEAD
 export const TypeStyleTriton = `
   ${TypeFamilySansSerif};
   font-size: 18px;
   font-weight: 400;
   line-height: 25px;
-=======
+`;
+
 export const TypeStyleEridanus = `
   ${TypeFamilyMono};
   font-size: 9px;
   font-weight: 700;
->>>>>>> a5f233aa
 `;